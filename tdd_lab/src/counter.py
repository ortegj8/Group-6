--- conflicted
+++ resolved
@@ -22,7 +22,6 @@
     COUNTERS[name] = 0
     return jsonify({name: COUNTERS[name]}), status.HTTP_201_CREATED
 
-<<<<<<< HEAD
 def counter_exists(name):
     """Check if counter exists"""
     return name in COUNTERS
@@ -44,10 +43,6 @@
 
 Minecraft_Coutner = {}
 
-=======
-Minecraft_Coutner = {}
-
->>>>>>> 1cf37860
 @app.route('/minecraft/<name>', methods=['POST'])
 def create_minecraft_counter(name):
     """Create a counter"""
