<<<<<<< HEAD
Name: Alexander Baker
Email: Bakera21@unlv.nevada.edu
=======

Jacob Kasbohm - kasbohm@unlv.nevada.edu

Name: Sarel Erasmus 
Email: erasms1@unlv.nevada.edu

Name: Steven Fojas 
Email: fojass1@unlv.nevada.edu

Name: Daniel Levy
Email: levyd1@unlv.nevada.edu 

Name: Eli Rosales
Email: rosale5@unlv.nevada.edu
>>>>>>> 4a3966fe
<|MERGE_RESOLUTION|>--- conflicted
+++ resolved
@@ -1,9 +1,5 @@
-<<<<<<< HEAD
-Name: Alexander Baker
-Email: Bakera21@unlv.nevada.edu
-=======
-
-Jacob Kasbohm - kasbohm@unlv.nevada.edu
+Name: Jacob Kasbohm
+Email: kasbohm@unlv.nevada.edu
 
 Name: Sarel Erasmus 
 Email: erasms1@unlv.nevada.edu
@@ -16,4 +12,6 @@
 
 Name: Eli Rosales
 Email: rosale5@unlv.nevada.edu
->>>>>>> 4a3966fe
+
+Name: Alexander Baker
+Email: Bakera21@unlv.nevada.edu